import logging
import os
from os import path
import time
from typing import Generator, NewType, Tuple, Union

import h5py
import numpy as np
import torch
from torch.optim.lr_scheduler import CosineAnnealingLR
from torch.utils.data import DataLoader

<<<<<<< HEAD
from gerbilizer.outputs.base import ModelOutput, Unit

# from augmentations import build_augmentations
=======
from ..training.augmentations import build_augmentations
>>>>>>> 590d70fd
from ..training.dataloaders import build_dataloaders, GerbilVocalizationDataset
from ..training.logger import ProgressLogger
from ..training.models import build_model

try:
    # Attempt to use json5 if available
    import pyjson5 as json
    using_json5 = True
except ImportError:
    logging.warn("Warning: json5 not available, falling back to json.")
    import json
    using_json5 = False


JSON = NewType("JSON", dict)


def make_logger(filepath: str) -> logging.Logger:
    logger = logging.getLogger("train_log")
    logger.setLevel(logging.INFO)
    logger.addHandler(logging.FileHandler(filepath))
    return logger


class Trainer:
    """A helper class for training and performing inference with Gerbilizer models"""

    @staticmethod
    def __query_mem_usage():
        if not torch.cuda.is_available():
            return ""
        used_gb = torch.cuda.max_memory_allocated() / (2**30)
        total_gb = torch.cuda.get_device_properties(0).total_memory / (2**30)
        torch.cuda.reset_peak_memory_stats()
        return "Max mem. usage: {:.2f}/{:.2f}GiB".format(used_gb, total_gb)

    def __init__(
        self,
        data_dir: str,
        model_dir: str,
        config_data: JSON,
        *,
        eval_mode: bool = False,
    ):
        """Parameters:
        - data_dir:
            Path to directory containing train/test/val files named train_set.h5, etc...
        - model_dir:
            Path to the directory that will hold model weights and logs
        - config_data:
            Contents of model config as a JSON object (python dictionary-like)
        - eval_mode:
            Should be false when training and true when performing inference.
        """
        self.__eval = eval_mode
        self.__datafile = data_dir
        self.__model_dir = model_dir
        self.__config = config_data

        if torch.cuda.is_available():
            self.device = torch.device("cuda")
        elif torch.backends.mps.is_available():
            self.device = torch.device("mps")
        else:
            self.device = torch.device("cpu")
        print(f"Using device: {self.device}")


        if not self.__eval:
            self.__init_output_dir()
            self.__init_dataloaders()
        self.__init_model()
        
        self.augment = build_augmentations(self.__config)

        if not self.__eval:
            self.__logger.info(f" ==== STARTING TRAINING ====\n")
            self.__logger.info(
                f">> SAVING INITIAL MODEL WEIGHTS TO {self.__init_weights_file}"
            )
            self.save_weights(self.__init_weights_file)

            self.__best_loss = float("inf")

    def load_weights(self, weights: Union[dict, str]):
        device = self.device
        if isinstance(weights, str):
            weights = torch.load(weights, map_location=device)
        self.model.load_state_dict(weights, strict=False)

    def save_weights(self, weight_path: str):
        torch.save(self.model.state_dict(), weight_path)

    def finalize(self):
        self.__logger.info(
            ">> FINISHED ALL EPOCHS. TOTAL TIME ELAPSED: "
            + self.__progress_log.print_time_since_initialization()
        )
        self.__logger.info(
            f">> SAVING FINAL MODEL WEIGHTS TO {self.__final_weights_file}"
        )
        self.save_weights(self.__final_weights_file)

    def __init_logger(self):
        log_filepath = os.path.join(self.__model_dir, "train_log.txt")
        self.__logger = make_logger(log_filepath)
        print(f"Saving logs to file: `{log_filepath}`")

    def __init_output_dir(self):
        if path.exists(self.__model_dir):
            raise ValueError(
                f"Model directory {self.__model_dir} already exists. Perhaps this job id is taken?"
            )
        os.makedirs(self.__model_dir)

        self.__best_weights_file = os.path.join(self.__model_dir, "best_weights.pt")
        self.__init_weights_file = os.path.join(self.__model_dir, "init_weights.pt")
        self.__final_weights_file = os.path.join(self.__model_dir, "final_weights.pt")

        # Write the active configuration to disk
        self.__config["WEIGHTS_PATH"] = self.__best_weights_file
        # Found that it's helpful to keep track of this
        self.__config["DATA"]["DATAFILE_PATH"] = self.__datafile

        self.__init_logger()

        self.__traindata, self.__valdata, self.__testdata = self.__init_dataloaders()
        if self.__traindata is not None:
            self.__logger.info(f"Training set:\t{self.__traindata.dataset}")
        if self.__valdata is not None:
            self.__logger.info(f"Validation set:\t{self.__valdata.dataset}")
        if self.__testdata is not None:
            self.__logger.info(f"Test set:\t{self.__testdata.dataset}")

        self.__progress_log = ProgressLogger(
            self.__config["OPTIMIZATION"]["NUM_EPOCHS"],
            self.__traindata,
            self.__valdata,
            self.__config["GENERAL"]["LOG_INTERVAL"],
            self.__model_dir,
            self.__logger,
        )

    def __init_dataloaders(self):
        # Load training set, validation set, test set.
        return build_dataloaders(self.__datafile, self.__config)

    def __init_model(self):
        """Creates the model, optimizer, and loss function."""
        # Set random seeds.
        torch.manual_seed(self.__config["GENERAL"]["TORCH_SEED"])
        np.random.seed(self.__config["GENERAL"]["NUMPY_SEED"])

        # Specify network architecture and loss function.
        self.model, self.__loss_fn = build_model(self.__config)
        self.model.to(self.device)

        # In inference mode, there is no logger
        if not self.__eval:
            # The JSON5 library only supports writing in binary mode, but the built-in json library does not
            # Ensure this is written after the model has had the chance to update the config
            filemode = 'wb' if using_json5 else 'w'
            with open(os.path.join(self.__model_dir, "config.json"), filemode) as ctx:
                json.dump(self.__config, ctx, indent=4)

            self.__logger.info(self.model.__repr__())

            if self.__config["OPTIMIZATION"]["OPTIMIZER"] == "SGD":
                base_optim = torch.optim.SGD
                optim_args = {
                    "momentum": self.__config["OPTIMIZATION"]["MOMENTUM"],
                    "weight_decay": self.__config["OPTIMIZATION"]["WEIGHT_DECAY"],
                }
            elif self.__config["OPTIMIZATION"]["OPTIMIZER"] == "ADAM":
                base_optim = torch.optim.Adam
                optim_args = {
                    "betas": (
                        self.__config["OPTIMIZATION"]["ADAM_BETA1"],
                        self.__config["OPTIMIZATION"]["ADAM_BETA2"],
                    )
                }
            else:
                raise NotImplementedError(
                    f'Unrecognized optimizer "{self.__config["OPTIMIZATION"]["OPTIMIZER"]}"'
                )

            params = (
                self.model.trainable_params()
                if hasattr(self.model, "trainable_params")
                else self.model.parameters()
            )
            self.__optim = base_optim(
                params,
                lr=self.__config["OPTIMIZATION"]["MAX_LEARNING_RATE"],
                **optim_args,
            )
            self.__scheduler = CosineAnnealingLR(
                self.__optim,
                T_max=self.__config["OPTIMIZATION"]["NUM_EPOCHS"],
                eta_min=self.__config["OPTIMIZATION"]["MIN_LEARNING_RATE"],
            )

    def train_epoch(self):
        # Set the learning rate using cosine annealing.
        self.__progress_log.start_training()
        self.model.train()

        for sounds, locations in self.__traindata:
            # Move data to device
            sounds = sounds.to(self.device)
            locations = locations.to(self.device)

            # This should always exist, but might be the identity function
            sounds = self.augment(sounds)

            # Prepare optimizer.
            self.__optim.zero_grad()

            # Forward pass
            outputs = self.model(sounds)

            # Compute loss.
            losses = self.__loss_fn(outputs, locations)
            mean_loss = torch.mean(losses)

            # Backwards pass.
            mean_loss.backward()
            if self.__config["OPTIMIZATION"]["CLIP_GRADIENTS"]:
                self.model.clip_grads()
            self.__optim.step()

            # Count batch as completed.
            self.__progress_log.log_train_batch(
                mean_loss.item(), np.nan, sounds.shape[0] * sounds.shape[1]
            )
        self.__scheduler.step()

    def eval_validation(self):
        self.__progress_log.start_testing()
        self.model.eval()
        if self.__valdata is not None:
            with torch.no_grad():
                for sounds, locations in self.__valdata:
                    # Move data to gpu
<<<<<<< HEAD
                    if self.__config["GENERAL"]["DEVICE"] == "GPU":
                        sounds = sounds.to(self.device)
=======
                    sounds = sounds.to(self.device)
                    locations = locations.numpy()
>>>>>>> 590d70fd

                    # Forward pass.
                    outputs: ModelOutput = self.model(sounds)

                    # Calculate mean error in cm
                    point_estimates = outputs.point_estimate(units=Unit.CM).cpu().numpy()
                    locations = outputs._convert(
                        locations, Unit.ARBITRARY, Unit.CM
                        ).cpu().numpy()

                    mean_err = np.linalg.norm(point_estimates - locations, axis=-1).mean()

                    # Log progress
                    self.__progress_log.log_val_batch(
                        mean_err, np.nan, sounds.shape[0] * sounds.shape[1]
                    )

            # Done with epoch.
            val_loss = self.__progress_log.finish_epoch()
        else:
            val_loss = 0

        # Save best set of weights.
        if val_loss < self.__best_loss or self.__valdata is None:
            self.__best_loss = val_loss
            fmt_val_loss = "{:.3f}cm".format(val_loss)
            self.__logger.info(
                f">> MEAN VALIDATION LOSS, {fmt_val_loss}, IS BEST SO FAR, SAVING WEIGHTS TO {self.__best_weights_file}"
            )
            self.save_weights(self.__best_weights_file)
        self.__logger.info(Trainer.__query_mem_usage())

    def eval_on_dataset(
        self,
        dataset: Union[str, h5py.File],
        arena_dims: Tuple[float, float],
    ) -> Generator[ModelOutput, None, None]:
        """Creates an iterator to perform inference on a given dataset
        Parameters:
        - dataset: Either an h5py File or path to an h5 file
        - arena_dims: dimensions of the arena, used to rescale data to real-world
            units. If not provided, outputs will remain unscaled.
        - samples_per_vocalization: Number of independant samples evaluated from each vocalization
        """
        should_close_file = False
        if isinstance(dataset, str):
            dataset = h5py.File(dataset, "r")
            should_close_file = True

        dset = GerbilVocalizationDataset(
            datapath=dataset,
            make_xcorrs=self.__config["DATA"]["COMPUTE_XCORRS"],
            arena_dims=arena_dims,
            crop_length=self.__config["DATA"].get("CROP_LENGTH", None),
            inference=True,
        )

        dloader = DataLoader(dset, collate_fn=dset.collate_fn)

        self.model.eval()
        self.model.to(self.device)
        with torch.no_grad():
<<<<<<< HEAD
            for batch in dloader:
                data = batch  # (1, channels, seq)
                output = self.model(data.to(self.device))
=======
            for data in dloader:
                data = data.to(self.device) # (bsz, seq, channels)
                output = self.model(data).cpu().numpy()
>>>>>>> 590d70fd
                yield output

        if should_close_file:
            dataset.close()<|MERGE_RESOLUTION|>--- conflicted
+++ resolved
@@ -1,7 +1,6 @@
 import logging
 import os
 from os import path
-import time
 from typing import Generator, NewType, Tuple, Union
 
 import h5py
@@ -10,13 +9,8 @@
 from torch.optim.lr_scheduler import CosineAnnealingLR
 from torch.utils.data import DataLoader
 
-<<<<<<< HEAD
-from gerbilizer.outputs.base import ModelOutput, Unit
-
-# from augmentations import build_augmentations
-=======
+from ..outputs.base import ModelOutput, Unit
 from ..training.augmentations import build_augmentations
->>>>>>> 590d70fd
 from ..training.dataloaders import build_dataloaders, GerbilVocalizationDataset
 from ..training.logger import ProgressLogger
 from ..training.models import build_model
@@ -261,13 +255,8 @@
             with torch.no_grad():
                 for sounds, locations in self.__valdata:
                     # Move data to gpu
-<<<<<<< HEAD
                     if self.__config["GENERAL"]["DEVICE"] == "GPU":
                         sounds = sounds.to(self.device)
-=======
-                    sounds = sounds.to(self.device)
-                    locations = locations.numpy()
->>>>>>> 590d70fd
 
                     # Forward pass.
                     outputs: ModelOutput = self.model(sounds)
@@ -330,15 +319,9 @@
         self.model.eval()
         self.model.to(self.device)
         with torch.no_grad():
-<<<<<<< HEAD
             for batch in dloader:
                 data = batch  # (1, channels, seq)
                 output = self.model(data.to(self.device))
-=======
-            for data in dloader:
-                data = data.to(self.device) # (bsz, seq, channels)
-                output = self.model(data).cpu().numpy()
->>>>>>> 590d70fd
                 yield output
 
         if should_close_file:

import matplotlib.pyplot as plt
import logging
import os
from os import path
import time
from typing import Generator, NewType, Tuple, Union

import h5py
import numpy as np
import torch
from torch.optim.lr_scheduler import CosineAnnealingLR
from torch.utils.data import DataLoader

from ..training.augmentations import build_augmentations
from ..training.dataloaders import build_dataloaders, GerbilVocalizationDataset
from ..training.logger import ProgressLogger
from ..training.models import build_model

try:
    # Attempt to use json5 if available
    import pyjson5 as json
    using_json5 = True
except ImportError:
    logging.warn("Warning: json5 not available, falling back to json.")
    import json
    using_json5 = False


JSON = NewType("JSON", dict)


def make_logger(filepath: str) -> logging.Logger:
    logger = logging.getLogger("train_log")
    logger.setLevel(logging.INFO)
    logger.addHandler(logging.FileHandler(filepath))
    return logger


def l2_distance(preds: np.ndarray, labels: np.ndarray, arena_dims) -> np.ndarray:
    """
    Unscale predictions and locations, then return the l2 distances
    across the batch in centimeters.
    """
    pred_cm = GerbilVocalizationDataset.unscale_features(preds, arena_dims)
    label_cm = GerbilVocalizationDataset.unscale_features(labels, arena_dims)
    return np.linalg.norm(pred_cm - label_cm, axis=-1)


class Trainer:
    """A helper class for training and performing inference with Gerbilizer models"""

    @staticmethod
    def __query_mem_usage():
        if not torch.cuda.is_available():
            return ""
        used_gb = torch.cuda.max_memory_allocated() / (2**30)
        total_gb = torch.cuda.get_device_properties(0).total_memory / (2**30)
        torch.cuda.reset_peak_memory_stats()
        return "Max mem. usage: {:.2f}/{:.2f}GiB".format(used_gb, total_gb)

    def __init__(
        self,
        data_dir: str,
        model_dir: str,
        config_data: JSON,
        *,
        eval_mode: bool = False,
    ):
        """Parameters:
        - data_dir:
            Path to directory containing train/test/val files named train_set.h5, etc...
        - model_dir:
            Path to the directory that will hold model weights and logs
        - config_data:
            Contents of model config as a JSON object (python dictionary-like)
        - eval_mode:
            Should be false when training and true when performing inference.
        """
        self.__eval = eval_mode
        self.__datafile = data_dir
        self.__model_dir = model_dir
        self.__config = config_data

<<<<<<< HEAD
        if not self.__eval:
            self.__init_output_dir()
            self.__init_dataloaders()

        if torch.cuda.is_available() and self.__config["GENERAL"]["DEVICE"] == "GPU":
=======
        if torch.cuda.is_available():
>>>>>>> 63ee3296
            self.device = torch.device("cuda")
        elif torch.backends.mps.is_available() and self.__config["GENERAL"]["DEVICE"] == "GPU":
            self.device = torch.device("mps")
        else:
            self.device = torch.device("cpu")
        print(f"Using device: {self.device}")


        if not self.__eval:
            self.__init_output_dir()
            self.__init_dataloaders()
        self.__init_model()
        
        self.augment = build_augmentations(self.__config)

        if not self.__eval:
            self.__logger.info(f" ==== STARTING TRAINING ====\n")
            self.__logger.info(
                f">> SAVING INITIAL MODEL WEIGHTS TO {self.__init_weights_file}"
            )
            self.save_weights(self.__init_weights_file)

            self.__best_loss = float("inf")

    def load_weights(self, weights: Union[dict, str]):
        device = self.device
        if isinstance(weights, str):
            weights = torch.load(weights, map_location=device)
        self.model.load_state_dict(weights, strict=False)

    def save_weights(self, weight_path: str):
        torch.save(self.model.state_dict(), weight_path)

    def finalize(self):
        self.__logger.info(
            ">> FINISHED ALL EPOCHS. TOTAL TIME ELAPSED: "
            + self.__progress_log.print_time_since_initialization()
        )
        self.__logger.info(
            f">> SAVING FINAL MODEL WEIGHTS TO {self.__final_weights_file}"
        )
        self.save_weights(self.__final_weights_file)

    def __init_logger(self):
        log_filepath = os.path.join(self.__model_dir, "train_log.txt")
        self.__logger = make_logger(log_filepath)
        print(f"Saving logs to file: `{log_filepath}`")

    def __init_output_dir(self):
        if path.exists(self.__model_dir):
            raise ValueError(
                f"Model directory {self.__model_dir} already exists. Perhaps this job id is taken?"
            )
        os.makedirs(self.__model_dir)

        self.__best_weights_file = os.path.join(self.__model_dir, "best_weights.pt")
        self.__init_weights_file = os.path.join(self.__model_dir, "init_weights.pt")
        self.__final_weights_file = os.path.join(self.__model_dir, "final_weights.pt")

        # Write the active configuration to disk
        self.__config["WEIGHTS_PATH"] = self.__best_weights_file
        # Found that it's helpful to keep track of this
        self.__config["DATA"]["DATAFILE_PATH"] = self.__datafile
<<<<<<< HEAD
        with open(os.path.join(self.__model_dir, "config.json"), "wb") as ctx:
            json.dump(self.__config, ctx, indent=4)
=======
>>>>>>> 63ee3296

        self.__init_logger()

        self.__traindata, self.__valdata, self.__testdata = self.__init_dataloaders()
        if self.__traindata is not None:
            self.__logger.info(f"Training set:\t{self.__traindata.dataset}")
        if self.__valdata is not None:
            self.__logger.info(f"Validation set:\t{self.__valdata.dataset}")
        if self.__testdata is not None:
            self.__logger.info(f"Test set:\t{self.__testdata.dataset}")

        self.__progress_log = ProgressLogger(
            self.__config["OPTIMIZATION"]["NUM_EPOCHS"],
            self.__traindata,
            self.__valdata,
            self.__config["GENERAL"]["LOG_INTERVAL"],
            self.__model_dir,
            self.__logger,
        )

    def __init_dataloaders(self):
        # Load training set, validation set, test set.
        return build_dataloaders(self.__datafile, self.__config)

    def __init_model(self):
        """Creates the model, optimizer, and loss function."""
        # Set random seeds.
        torch.manual_seed(self.__config["GENERAL"]["TORCH_SEED"])
        np.random.seed(self.__config["GENERAL"]["NUMPY_SEED"])

        # Specify network architecture and loss function.
        self.model, self.__loss_fn = build_model(self.__config)
<<<<<<< HEAD
        self.model = self.model.to(self.device)
        print(f"Moving model to device: {self.device}")
        print("SDP enabled: ")
        print(torch.backends.cuda.flash_sdp_enabled())
        print(torch.backends.cuda.mem_efficient_sdp_enabled())
        print(torch.backends.cuda.math_sdp_enabled())
=======
        self.model.to(self.device)
>>>>>>> 63ee3296

        # In inference mode, there is no logger
        if not self.__eval:
            # The JSON5 library only supports writing in binary mode, but the built-in json library does not
            # Ensure this is written after the model has had the chance to update the config
            filemode = 'wb' if using_json5 else 'w'
            with open(os.path.join(self.__model_dir, "config.json"), filemode) as ctx:
                json.dump(self.__config, ctx, indent=4)

            self.__logger.info(self.model.__repr__())

            if self.__config["OPTIMIZATION"]["OPTIMIZER"] == "SGD":
                base_optim = torch.optim.SGD
                optim_args = {
                    "momentum": self.__config["OPTIMIZATION"]["MOMENTUM"],
                    "weight_decay": self.__config["OPTIMIZATION"]["WEIGHT_DECAY"],
                }
            elif self.__config["OPTIMIZATION"]["OPTIMIZER"] == "ADAM":
                base_optim = torch.optim.Adam
                optim_args = {
                    "betas": (
                        self.__config["OPTIMIZATION"]["ADAM_BETA1"],
                        self.__config["OPTIMIZATION"]["ADAM_BETA2"],
                    )
                }
            else:
                raise NotImplementedError(
                    f'Unrecognized optimizer "{self.__config["OPTIMIZATION"]["OPTIMIZER"]}"'
                )

            params = (
                self.model.trainable_params()
                if hasattr(self.model, "trainable_params")
                else self.model.parameters()
            )
            self.__optim = base_optim(
                params,
                lr=self.__config["OPTIMIZATION"]["MAX_LEARNING_RATE"],
                **optim_args,
            )
            self.__scheduler = CosineAnnealingLR(
                self.__optim,
                T_max=self.__config["OPTIMIZATION"]["NUM_EPOCHS"],
                eta_min=self.__config["OPTIMIZATION"]["MIN_LEARNING_RATE"],
            )

    def train_epoch(self):
        # Set the learning rate using cosine annealing.
        self.__progress_log.start_training()
        self.model.train()

        for sounds, locations in self.__traindata:
            # Move data to device
            sounds = sounds.to(self.device)
            locations = locations.to(self.device)

            # This should always exist, but might be the identity function
            sounds = self.augment(sounds)

            # Prepare optimizer.
            self.__optim.zero_grad()

            # Forward pass
            outputs = self.model(sounds)

            # Compute loss.
            losses = self.__loss_fn(outputs, locations)
            mean_loss = torch.mean(losses)

            # Backwards pass.
            mean_loss.backward()
            if self.__config["OPTIMIZATION"]["CLIP_GRADIENTS"]:
                self.model.clip_grads()
            self.__optim.step()

            # Count batch as completed.
            self.__progress_log.log_train_batch(
                mean_loss.item(), np.nan, sounds.shape[0] * sounds.shape[1]
            )
        self.__scheduler.step()

    def eval_validation(self):
        self.__progress_log.start_testing()
        self.model.eval()
        arena_dims = self.__config["DATA"]["ARENA_DIMS"]
        if self.__valdata is not None:
            with torch.no_grad():
                for sounds, locations in self.__valdata:
                    # Move data to gpu
                    sounds = sounds.to(self.device)
                    locations = locations.numpy()

                    # Forward pass.
                    outputs = self.model(sounds).cpu().numpy()
                    # Convert outputs and labels to centimeters from arb. unit
                    # But only if the outputs are x,y coordinate pairs
                    if outputs.ndim == 2 and outputs.shape[1] == 2:
                        mean_loss = l2_distance(outputs, locations, arena_dims).mean()
                    elif outputs.ndim == 3 and outputs.shape[1:] == (3, 2):
                        predicted_locations = outputs[:, 0]
                        mean_loss = l2_distance(
                            predicted_locations, locations, arena_dims
                        ).mean()
                    elif outputs.ndim == 3:
                        x_step  = 2 / outputs.shape[2]
                        y_step  = 2 / outputs.shape[1]
                        x_centers = np.linspace(-1 + x_step / 2, 1 - x_step / 2, outputs.shape[2], endpoint=True)
                        y_centers = np.linspace(-1 + y_step / 2, 1 - y_step / 2, outputs.shape[1], endpoint=True)
                        pred = np.unravel_index(np.argmax(outputs.reshape(outputs.shape[0], -1), axis=1), outputs.shape[1:])
                        pred_x = x_centers[pred[1]]
                        pred_y = y_centers[pred[0]]
                        pred_locations = np.stack((pred_x, pred_y), axis=1)
                        mean_loss = l2_distance(
                            pred_locations, locations, arena_dims
                        ).mean().item()
                    else:
                        losses = self.__loss_fn(torch.from_numpy(outputs), torch.from_numpy(locations))
                        mean_loss = torch.mean(losses).item()

                    # Log progress
                    self.__progress_log.log_val_batch(
                        mean_loss / 10.0, np.nan, sounds.shape[0] * sounds.shape[1]
                    )

            # Done with epoch.
            val_loss = self.__progress_log.finish_epoch()
        else:
            val_loss = 0

        # Save best set of weights.
        if val_loss < self.__best_loss or self.__valdata is None:
            self.__best_loss = val_loss
            fmt_val_loss = "{:.3f}cm".format(val_loss)
            self.__logger.info(
                f">> MEAN VALIDATION LOSS, {fmt_val_loss}, IS BEST SO FAR, SAVING WEIGHTS TO {self.__best_weights_file}"
            )
            self.save_weights(self.__best_weights_file)
        self.__logger.info(Trainer.__query_mem_usage())

    def eval_on_dataset(
        self,
        dataset: Union[str, h5py.File],
        arena_dims: Tuple[float, float],
    ) -> Generator[np.ndarray, None, None]:
        """Creates an iterator to perform inference on a given dataset
        Parameters:
        - dataset: Either an h5py File or path to an h5 file
        - arena_dims: dimensions of the arena, used to rescale data to real-world
            units. If not provided, outputs will remain unscaled.
        - samples_per_vocalization: Number of independant samples evaluated from each vocalization
        """
        should_close_file = False
        if isinstance(dataset, str):
            dataset = h5py.File(dataset, "r")
            should_close_file = True

        dset = GerbilVocalizationDataset(
            datapath=dataset,
            make_xcorrs=self.__config["DATA"]["COMPUTE_XCORRS"],
            arena_dims=arena_dims,
            crop_length=self.__config["DATA"].get("CROP_LENGTH", None),
            inference=True,
        )

        dloader = DataLoader(dset, collate_fn=dset.collate_fn)

        self.model.eval()
        self.model.to(self.device)
        with torch.no_grad():
            for data in dloader:
                data = data.to(self.device) # (1, channels, seq)
                output = self.model(data).cpu().numpy()
                yield output

        if should_close_file:
            dataset.close()<|MERGE_RESOLUTION|>--- conflicted
+++ resolved
@@ -81,15 +81,7 @@
         self.__model_dir = model_dir
         self.__config = config_data
 
-<<<<<<< HEAD
-        if not self.__eval:
-            self.__init_output_dir()
-            self.__init_dataloaders()
-
         if torch.cuda.is_available() and self.__config["GENERAL"]["DEVICE"] == "GPU":
-=======
-        if torch.cuda.is_available():
->>>>>>> 63ee3296
             self.device = torch.device("cuda")
         elif torch.backends.mps.is_available() and self.__config["GENERAL"]["DEVICE"] == "GPU":
             self.device = torch.device("mps")
@@ -153,11 +145,6 @@
         self.__config["WEIGHTS_PATH"] = self.__best_weights_file
         # Found that it's helpful to keep track of this
         self.__config["DATA"]["DATAFILE_PATH"] = self.__datafile
-<<<<<<< HEAD
-        with open(os.path.join(self.__model_dir, "config.json"), "wb") as ctx:
-            json.dump(self.__config, ctx, indent=4)
-=======
->>>>>>> 63ee3296
 
         self.__init_logger()
 
@@ -190,16 +177,13 @@
 
         # Specify network architecture and loss function.
         self.model, self.__loss_fn = build_model(self.__config)
-<<<<<<< HEAD
         self.model = self.model.to(self.device)
         print(f"Moving model to device: {self.device}")
         print("SDP enabled: ")
         print(torch.backends.cuda.flash_sdp_enabled())
         print(torch.backends.cuda.mem_efficient_sdp_enabled())
         print(torch.backends.cuda.math_sdp_enabled())
-=======
-        self.model.to(self.device)
->>>>>>> 63ee3296
+
 
         # In inference mode, there is no logger
         if not self.__eval:

--- conflicted
+++ resolved
@@ -3,44 +3,22 @@
 #SBATCH -p gpu
 #SBATCH -c 2
 #SBATCH --gpus=1
-<<<<<<< HEAD
-#SBATCH --mem=32768mb
-#SBATCH --time=2:00:00
+#SBATCH --mem=64GB
+#SBATCH --time=0:15:00
 #SBATCH -o slurm_logs/eval_model_%j.log
 pwd; hostname; date;
 
 ##################################################
 # Usage:
 # sbatch run_gpu.sh ~/ceph/path_to_data ~/path/to/config.json [~/path/to/outdir]
-# sbatch run_gpu.sh ~/ceph/path_to_data default 4 [~/path/to/outdir]
-# path_to_data/ should be an hdf5 file containing the dataset "vocalizations"
+# path_to_data/ should be a directory containing a file named 'test_set.h5'
 # config.json should contain the CONFIG_NAME key
 # ~/path/to/outdir is an optional path to a directory where the outputs should be stored.
-# Alternatively, a string containing one of the configs listed in configs.py may be provided
-# If a config name is provided in place of a file, a job ID must also be provided
 ##################################################
-
-# Expects the data dir as first positional argument
-# config path/name as second argument
-DATA_FILE=$1
-CONFIG=$2
-
-if [[ -d $3 ]]; then
-    OUTDIR=$3
-else
-    JOB_ID=$3
-    OUTDIR=$4
-fi
-=======
-#SBATCH --mem=64GB
-#SBATCH --time=0:15:00
-#SBATCH -o slurm_logs/eval_model_%j.log
-pwd; hostname; date;
 
 DATA_FILE=$1
 CONFIG=$2
 OUT_PATH=$3
->>>>>>> fcf40701
 
 if [ -z $DATA_FILE ]; then
     echo "Path to dataset should be provided as the first positional argument"
@@ -52,30 +30,17 @@
     exit 1
 fi
 
-<<<<<<< HEAD
-if [ -z $JOB_ID ]; then
-    pipenv run python training/eval.py \
-        $DATA_FILE \
-        --config $CONFIG \
-        --outdir $OUTDIR
-=======
 if [ -z $OUT_PATH ]; then
     pipenv run python -u -m gerbilizer.main \
         --eval \
         --data $DATA_FILE \
         --config $CONFIG
->>>>>>> fcf40701
 else
     pipenv run python -u -m gerbilizer.main \
         --eval \
         --data $DATA_FILE \
         --config $CONFIG \
-<<<<<<< HEAD
-        --job_id $JOB_ID \
-        --outdir $OUTDIR
-=======
         --output_path $OUT_PATH
->>>>>>> fcf40701
 fi
 
 date;